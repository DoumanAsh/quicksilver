#[cfg(not(target_arch="wasm32"))]
extern crate glutin;

use geom::Vector;
use input::ButtonState;

#[derive(Clone, Debug, Eq, PartialEq)]
///A simple mosue cursor abstraction
pub struct Mouse {
    ///The location of the cursor in the viewport space
    pub pos: Vector,
    ///The state of the left mouse button
    pub left: ButtonState,
    ///The state of the right mouse button
    pub right: ButtonState,
    ///The state of the middle mouse button
    pub middle: ButtonState,
}

impl Mouse {
<<<<<<< HEAD
    pub fn new() -> Mouse {
        Mouse {
            pos: Vector::newi(0, 0),
            left: ButtonState::NotPressed,
            right: ButtonState::NotPressed,
            middle: ButtonState::NotPressed,
        }
    }

    pub(crate) fn with_position(&self, pos: Vector) -> Mouse {
        Mouse {
            pos,
            ..self.clone()
        }
    }

    #[cfg(not(target_arch="wasm32"))]
=======
>>>>>>> 5ac7545b
    pub(crate) fn process_button(&mut self, state: glutin::ElementState, button: glutin::MouseButton) {
        let value = match state {
            glutin::ElementState::Pressed => ButtonState::Pressed,
            glutin::ElementState::Released => ButtonState::Released,
        };
        match button {
            glutin::MouseButton::Left => self.left = value,
            glutin::MouseButton::Right => self.right = value,
            glutin::MouseButton::Middle => self.middle = value,
            _ => (),
        }
    }

    pub(crate) fn clear_temporary_states(&mut self) {
        self.left = self.left.clear_temporary();
        self.right = self.right.clear_temporary();
        self.middle = self.middle.clear_temporary();
    }
}

#[cfg(test)]
mod tests {
    use super::*;

    #[test]
    fn button_presses() {
        let mut mouse = Mouse {
            pos: Vector::zero(),
            left: ButtonState::NotPressed,
            right: ButtonState::NotPressed,
            middle: ButtonState::NotPressed
        };
        for button in [glutin::MouseButton::Left, glutin::MouseButton::Right, glutin::MouseButton::Middle].iter() {
            for state in [glutin::ElementState::Pressed, glutin::ElementState::Released].iter() {
                mouse.process_button(state.clone(), button.clone());
            }
        }
        mouse.clear_temporary_states();
        assert_eq!(mouse.left, ButtonState::NotPressed);
        assert_eq!(mouse.right, ButtonState::NotPressed);
        assert_eq!(mouse.middle, ButtonState::NotPressed);
    }
}
<|MERGE_RESOLUTION|>--- conflicted
+++ resolved
@@ -18,36 +18,17 @@
 }
 
 impl Mouse {
-<<<<<<< HEAD
-    pub fn new() -> Mouse {
-        Mouse {
-            pos: Vector::newi(0, 0),
-            left: ButtonState::NotPressed,
-            right: ButtonState::NotPressed,
-            middle: ButtonState::NotPressed,
-        }
-    }
-
-    pub(crate) fn with_position(&self, pos: Vector) -> Mouse {
-        Mouse {
-            pos,
-            ..self.clone()
-        }
-    }
-
     #[cfg(not(target_arch="wasm32"))]
-=======
->>>>>>> 5ac7545b
     pub(crate) fn process_button(&mut self, state: glutin::ElementState, button: glutin::MouseButton) {
-        let value = match state {
-            glutin::ElementState::Pressed => ButtonState::Pressed,
-            glutin::ElementState::Released => ButtonState::Released,
+        let value = match state {
+            glutin::ElementState::Pressed => ButtonState::Pressed,
+            glutin::ElementState::Released => ButtonState::Released,
         };
-        match button {
-            glutin::MouseButton::Left => self.left = value,
-            glutin::MouseButton::Right => self.right = value,
-            glutin::MouseButton::Middle => self.middle = value,
-            _ => (),
+        match button {
+            glutin::MouseButton::Left => self.left = value,
+            glutin::MouseButton::Right => self.right = value,
+            glutin::MouseButton::Middle => self.middle = value,
+            _ => (),
         }
     }
 
